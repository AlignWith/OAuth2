--- conflicted
+++ resolved
@@ -50,12 +50,9 @@
   <ItemGroup>
     <Compile Include="AuthorizationRoot.cs" />
     <Compile Include="Client\BeforeAfterRequestArgs.cs" />
-<<<<<<< HEAD
     <Compile Include="Client\Impl\AsanaClient.cs" />
-=======
     <Compile Include="Client\Impl\DigitalOceanClient.cs" />
     <Compile Include="Client\Impl\SalesforceClient.cs" />
->>>>>>> 18c1115e
     <Compile Include="Client\Impl\FacebookClient.cs" />
     <Compile Include="Client\Impl\FoursquareClient.cs" />
     <Compile Include="Client\Impl\GitHubClient.cs" />
