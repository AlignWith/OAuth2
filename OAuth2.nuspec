--- conflicted
+++ resolved
@@ -7,17 +7,10 @@
         <licenseUrl>http://opensource.org/licenses/MIT</licenseUrl>
         <projectUrl>https://github.com/titarenko/OAuth2</projectUrl>
         <requireLicenseAcceptance>false</requireLicenseAcceptance>
-<<<<<<< HEAD
-        <description>Allows you to perform user authentication via Facebook, Foursquare, GitHub, Google, Instagram, LinkedIn, MailRu, Odnoklassniki, Salesforce, Twitter, VK (Vkontakte), Windows Live, Yandex just in two method calls.</description>
-        <summary>Easy to use (just 2 method calls) and well documented OAuth2/OAuth client with comprehensive list of supported providers.</summary>
-        <releaseNotes>Added Salesforce client.</releaseNotes>
-        <tags>OAuth2, OAuth, Facebook, Foursquare, GitHub, Google, Instagram, LinkedIn, MailRu, Odnoklassniki, Twitter, VK (Vkontakte), Windows Live, Yandex</tags>
-=======
         <description>Allows you to perform user authentication via DigitalOcean, Facebook, Foursquare, GitHub, Google, Instagram, LinkedIn, MailRu, Odnoklassniki, Salesforce, Twitter, VK (Vkontakte), Windows Live, Yandex just in two method calls.</description>
         <summary>Easy to use (just 2 method calls) and well documented OAuth2/OAuth client with comprehensive list of supported providers.</summary>
         <releaseNotes>Support of email retrieval for Vkontakte (Vk) client.</releaseNotes>
         <tags>OAuth2, OAuth, DigitalOcean, Facebook, Foursquare, GitHub, Google, Instagram, LinkedIn, MailRu, Odnoklassniki, Twitter, VK (Vkontakte), Windows Live, Yandex</tags>
->>>>>>> 18c1115e
         <dependencies>
             <dependency id="RestSharp" version="103.4" />
             <dependency id="Newtonsoft.Json" version="4.5.7" />
